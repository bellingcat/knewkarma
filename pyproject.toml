--- conflicted
+++ resolved
@@ -1,40 +1,36 @@
-[build-system]
-requires = ["poetry-core"]
-build-backend = "poetry.core.masonry.api"
-
-[tool.poetry]
-name = "knewkarma"
-<<<<<<< HEAD
-version = "2.3.1.0"
-=======
-version = "2.4.0.0"
->>>>>>> 6065c3e4
-description = "A Reddit Data Analysis Toolkit."
-authors = ["Richard Mwewa <rly0nheart@duck.com>"]
-readme = "README.md"
-license = "MIT License"
-homepage = "https://pypi.org/project/knewkarma"
-documentation = "https://github.com/bellingcat/knewkarma/wiki"
-repository = "https://github.com/bellingcat/knewkarma"
-keywords = ["reddit-crawler", "reddit-scraping", "reddit", "reddit-api", "reddit-data"]
-classifiers = [
-    "Development Status :: 5 - Production/Stable",
-    "Programming Language :: Visual Basic",
-    "Programming Language :: Python :: 3",
-    "Intended Audience :: End Users/Desktop",
-    "Intended Audience :: Information Technology",
-    "Operating System :: OS Independent",
-    "License :: OSI Approved :: MIT License",
-    "Natural Language :: English"
-]
-
-[tool.poetry.dependencies]
-python = "^3.10"
-
-plyer = "*"
-requests = "*"
-rich = "*"
-rich-argparse = "*"
-
-[tool.poetry.scripts]
-knewkarma = "knewkarma.knewkarma:on_call"
+[build-system]
+requires = ["poetry-core"]
+build-backend = "poetry.core.masonry.api"
+
+[tool.poetry]
+name = "knewkarma"
+version = "2.4.0.0"
+description = "A Reddit Data Analysis Toolkit."
+authors = ["Richard Mwewa <rly0nheart@duck.com>"]
+readme = "README.md"
+license = "MIT License"
+homepage = "https://pypi.org/project/knewkarma"
+documentation = "https://github.com/bellingcat/knewkarma/wiki"
+repository = "https://github.com/bellingcat/knewkarma"
+keywords = ["reddit-crawler", "reddit-scraping", "reddit", "reddit-api", "reddit-data"]
+classifiers = [
+    "Development Status :: 5 - Production/Stable",
+    "Programming Language :: Visual Basic",
+    "Programming Language :: Python :: 3",
+    "Intended Audience :: End Users/Desktop",
+    "Intended Audience :: Information Technology",
+    "Operating System :: OS Independent",
+    "License :: OSI Approved :: MIT License",
+    "Natural Language :: English"
+]
+
+[tool.poetry.dependencies]
+python = "^3.10"
+
+plyer = "*"
+requests = "*"
+rich = "*"
+rich-argparse = "*"
+
+[tool.poetry.scripts]
+knewkarma = "knewkarma.knewkarma:on_call"